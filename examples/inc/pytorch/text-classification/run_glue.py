#!/usr/bin/env python
# coding=utf-8
#  Copyright 2021 The HuggingFace Team. All rights reserved.
#
#  Licensed under the Apache License, Version 2.0 (the "License");
#  you may not use this file except in compliance with the License.
#  You may obtain a copy of the License at
#
#      http://www.apache.org/licenses/LICENSE-2.0
#
#  Unless required by applicable law or agreed to in writing, software
#  distributed under the License is distributed on an "AS IS" BASIS,
#  WITHOUT WARRANTIES OR CONDITIONS OF ANY KIND, either express or implied.
#  See the License for the specific language governing permissions and
#  limitations under the License.

""" Finetuning the library models for sequence classification on GLUE."""
# You can also adapt this script on your own text classification task. Pointers for this are left as comments.

import logging
import os
import random
import sys
from dataclasses import dataclass, field
from typing import List, Optional

import datasets
import numpy as np
import transformers
from datasets import load_dataset, load_metric
from transformers import (
    AutoConfig,
    AutoModelForSequenceClassification,
    AutoTokenizer,
    DataCollatorWithPadding,
    EvalPrediction,
    HfArgumentParser,
    PretrainedConfig,
    TrainingArguments,
    default_data_collator,
    set_seed,
)
from transformers.trainer_utils import get_last_checkpoint
from transformers.utils import check_min_version

import yaml
from optimum.intel.neural_compressor.trainer_inc import IncTrainer
from optimum.intel.neural_compressor.utils import CONFIG_NAME

import functools
import torch
from torch.utils.data import DataLoader
from tqdm.auto import tqdm

os.environ["CUDA_VISIBLE_DEVICES"] = ""


# Will error if the minimal version of Transformers is not installed. Remove at your own risks.
check_min_version("4.12.0")


task_to_keys = {
    "cola": ("sentence", None),
    "mnli": ("premise", "hypothesis"),
    "mrpc": ("sentence1", "sentence2"),
    "qnli": ("question", "sentence"),
    "qqp": ("question1", "question2"),
    "rte": ("sentence1", "sentence2"),
    "sst2": ("sentence", None),
    "stsb": ("sentence1", "sentence2"),
    "wnli": ("sentence1", "sentence2"),
}

logger = logging.getLogger(__name__)


def dict_tensor_to_model_device(batch, model):
    device = next(model.parameters()).device
    for k in batch:
        batch[k] = batch[k].to(device)
        
@dataclass
class DataTrainingArguments:
    """
    Arguments pertaining to what data we are going to input our model for training and eval.

    Using `HfArgumentParser` we can turn this class
    into argparse arguments to be able to specify them on
    the command line.
    """

    task_name: Optional[str] = field(
        default=None,
        metadata={"help": "The name of the task to train on: " + ", ".join(task_to_keys.keys())},
    )
    dataset_name: Optional[str] = field(
        default=None, metadata={"help": "The name of the dataset to use (via the datasets library)."}
    )
    dataset_config_name: Optional[str] = field(
        default=None, metadata={"help": "The configuration name of the dataset to use (via the datasets library)."}
    )
    max_seq_length: int = field(
        default=128,
        metadata={
            "help": "The maximum total input sequence length after tokenization. Sequences longer "
            "than this will be truncated, sequences shorter will be padded."
        },
    )
    overwrite_cache: bool = field(
        default=False, metadata={"help": "Overwrite the cached preprocessed datasets or not."}
    )
    pad_to_max_length: bool = field(
        default=True,
        metadata={
            "help": "Whether to pad all samples to `max_seq_length`. "
            "If False, will pad the samples dynamically when batching to the maximum length in the batch."
        },
    )
    max_train_samples: Optional[int] = field(
        default=None,
        metadata={
            "help": "For debugging purposes or quicker training, truncate the number of training examples to this "
            "value if set."
        },
    )
    max_eval_samples: Optional[int] = field(
        default=None,
        metadata={
            "help": "For debugging purposes or quicker training, truncate the number of evaluation examples to this "
            "value if set."
        },
    )
    max_predict_samples: Optional[int] = field(
        default=None,
        metadata={
            "help": "For debugging purposes or quicker training, truncate the number of prediction examples to this "
            "value if set."
        },
    )
    train_file: Optional[str] = field(
        default=None, metadata={"help": "A csv or a json file containing the training data."}
    )
    validation_file: Optional[str] = field(
        default=None, metadata={"help": "A csv or a json file containing the validation data."}
    )

    def __post_init__(self):
        if self.task_name is not None:
            self.task_name = self.task_name.lower()
            if self.task_name not in task_to_keys.keys():
                raise ValueError("Unknown task, you should pick one in " + ",".join(task_to_keys.keys()))
        elif self.dataset_name is not None:
            pass
        elif self.train_file is None or self.validation_file is None:
            raise ValueError("Need either a GLUE task, a training/validation file or a dataset name.")
        else:
            train_extension = self.train_file.split(".")[-1]
            assert train_extension in ["csv", "json"], "`train_file` should be a csv or a json file."
            validation_extension = self.validation_file.split(".")[-1]
            assert (
                validation_extension == train_extension
            ), "`validation_file` should have the same extension (csv or json) as `train_file`."


@dataclass
class ModelArguments:
    """
    Arguments pertaining to which model/config/tokenizer we are going to fine-tune from.
    """

    model_name_or_path: str = field(
        metadata={"help": "Path to pretrained model or model identifier from huggingface.co/models"}
    )
    config_name: Optional[str] = field(
        default=None, metadata={"help": "Pretrained config name or path if not the same as model_name"}
    )
    tokenizer_name: Optional[str] = field(
        default=None, metadata={"help": "Pretrained tokenizer name or path if not the same as model_name"}
    )
    cache_dir: Optional[str] = field(
        default=None,
        metadata={"help": "Where do you want to store the pretrained models downloaded from huggingface.co"},
    )
    use_fast_tokenizer: bool = field(
        default=True,
        metadata={"help": "Whether to use one of the fast tokenizer (backed by the tokenizers library) or not."},
    )
    model_revision: str = field(
        default="main",
        metadata={"help": "The specific model version to use (can be a branch name, tag name or commit id)."},
    )
    use_auth_token: bool = field(
        default=False,
        metadata={
            "help": "Will use the token generated when running `transformers-cli login` (necessary to use this script "
            "with private models)."
        },
    )


@dataclass
class OptimizationArguments:
    """
    Arguments pertaining to what type of optimization we are going to apply on the model.
    """

    quantize: bool = field(
        default=False,
        metadata={"help": "Whether or not to apply quantization."},
    )
    quantization_approach: Optional[str] = field(
        default=None,
        metadata={"help": "Quantization approach. Supported approach are static, dynamic and aware_training."},
    )
    prune: bool = field(
        default=False,
        metadata={"help": "Whether or not to apply pruning."},
    )
    target_sparsity: Optional[float] = field(
        default=None,
        metadata={"help": "Targeted sparsity when pruning the model."},
    )
    distillation: bool = field(
        default=False,
        metadata={"help": "Whether or not to apply distillation."},
    )
    teacher_model_name_or_path: str = field(
        default=False,
        metadata={"help": "Path to pretrained model or model identifier from huggingface.co/models"}
    )
    temperature: Optional[float] = field(
        default=1,
        metadata={"help": "Temperature parameter of distillation"}
    )
    loss_types: Optional[List[str]] = field(
        default_factory=lambda: ['CE', 'KL'],
        metadata={"help": "Loss types of distillation, should be a list of length 2, "
                          "first for student targets loss, second for teacher student loss"}
    )
    loss_weights: Optional[List[float]] = field(
        default_factory=lambda: [0.5, 0.5],
        metadata={"help": "loss weights of distillation, should be a list of length 2, "
                          "and sum to 1.0, first for student targets loss weight, "
                          "second for teacher student loss weight."}
    )
    quantization_config: Optional[str] = field(
        default=None,
        metadata={
            "help": "Path to the directory containing the YAML configuration file used to control the quantization and "
            "tuning behavior."
        },
    )
    pruning_config: Optional[str] = field(
        default=None,
        metadata={
            "help": "Path to the directory containing the YAML configuration file used to control the pruning behavior."
        },
    )
    distillation_config: Optional[str] = field(
        default=None,
        metadata={
            "help": "Path to the directory containing the YAML configuration file used to control the distillation behavior."
        },
    )
    tune_metric: Optional[str] = field(
        default=None,
        metadata={"help": "Metric used for the tuning strategy."},
    )
    perf_tol: Optional[float] = field(
        default=None,
        metadata={"help": "Performance tolerance when optimizing the model."},
    )
    one_shot_optimization: bool = field(
        default=False,
        metadata={"help": "Whether or not to combine the quantization, pruning and distillation in one shot."},
    )
    verify_loading: bool = field(
        default=False,
        metadata={"help": "Whether or not to verify the loading of the quantized model."},
    )


def main():
    # See all possible arguments in src/transformers/training_args.py
    # or by passing the --help flag to this script.
    # We now keep distinct sets of args, for a cleaner separation of concerns.

    parser = HfArgumentParser((ModelArguments, DataTrainingArguments, TrainingArguments, OptimizationArguments))
    if len(sys.argv) == 2 and sys.argv[1].endswith(".json"):
        # If we pass only one argument to the script and it's the path to a json file,
        # let's parse it to get our arguments.
        model_args, data_args, training_args, optim_args = parser.parse_json_file(
            json_file=os.path.abspath(sys.argv[1])
        )
    else:
        model_args, data_args, training_args, optim_args = parser.parse_args_into_dataclasses()

    # Setup logging
    logging.basicConfig(
        format="%(asctime)s - %(levelname)s - %(name)s - %(message)s",
        datefmt="%m/%d/%Y %H:%M:%S",
        handlers=[logging.StreamHandler(sys.stdout)],
    )

    log_level = training_args.get_process_log_level()
    logger.setLevel(log_level)
    datasets.utils.logging.set_verbosity(log_level)
    transformers.utils.logging.set_verbosity(log_level)
    transformers.utils.logging.enable_default_handler()
    transformers.utils.logging.enable_explicit_format()

    # Log on each process the small summary:
    logger.warning(
        f"Process rank: {training_args.local_rank}, device: {training_args.device}, n_gpu: {training_args.n_gpu}"
        + f"distributed training: {bool(training_args.local_rank != -1)}, 16-bits training: {training_args.fp16}"
    )
    logger.info(f"Training/evaluation parameters {training_args}")

    # Detecting last checkpoint.
    last_checkpoint = None
    if os.path.isdir(training_args.output_dir) and training_args.do_train and not training_args.overwrite_output_dir:
        last_checkpoint = get_last_checkpoint(training_args.output_dir)
        if last_checkpoint is None and len(os.listdir(training_args.output_dir)) > 0:
            raise ValueError(
                f"Output directory ({training_args.output_dir}) already exists and is not empty. "
                "Use --overwrite_output_dir to overcome."
            )
        elif last_checkpoint is not None and training_args.resume_from_checkpoint is None:
            logger.info(
                f"Checkpoint detected, resuming training at {last_checkpoint}. To avoid this behavior, change "
                "the `--output_dir` or add `--overwrite_output_dir` to train from scratch."
            )

    # Set seed before initializing model.
    set_seed(training_args.seed)

    # Get the datasets: you can either provide your own CSV/JSON training and evaluation files (see below)
    # or specify a GLUE benchmark task (the dataset will be downloaded automatically from the datasets Hub).
    #
    # For CSV/JSON files, this script will use as labels the column called 'label' and as pair of sentences the
    # sentences in columns called 'sentence1' and 'sentence2' if such column exists or the first two columns not named
    # label if at least two columns are provided.
    #
    # If the CSVs/JSONs contain only one non-label column, the script does single sentence classification on this
    # single column. You can easily tweak this behavior (see below)
    #
    # In distributed training, the load_dataset function guarantee that only one local process can concurrently
    # download the dataset.
    if data_args.task_name is not None:
        # Downloading and loading a dataset from the hub.
        raw_datasets = load_dataset("glue", data_args.task_name, cache_dir=model_args.cache_dir)
    elif data_args.dataset_name is not None:
        # Downloading and loading a dataset from the hub.
        raw_datasets = load_dataset(
            data_args.dataset_name, data_args.dataset_config_name, cache_dir=model_args.cache_dir
        )
    else:
        # Loading a dataset from your local files.
        # CSV/JSON training and evaluation files are needed.
        data_files = {"train": data_args.train_file, "validation": data_args.validation_file}

        for key in data_files.keys():
            logger.info(f"load a local file for {key}: {data_files[key]}")

        if data_args.train_file.endswith(".csv"):
            # Loading a dataset from local csv files
            raw_datasets = load_dataset("csv", data_files=data_files, cache_dir=model_args.cache_dir)
        else:
            # Loading a dataset from local json files
            raw_datasets = load_dataset("json", data_files=data_files, cache_dir=model_args.cache_dir)
    # See more about loading any type of standard or custom dataset at
    # https://huggingface.co/docs/datasets/loading_datasets.html.

    # Labels
    if data_args.task_name is not None:
        is_regression = data_args.task_name == "stsb"
        if not is_regression:
            label_list = raw_datasets["train"].features["label"].names
            num_labels = len(label_list)
        else:
            num_labels = 1
    else:
        # Trying to have good defaults here, don't hesitate to tweak to your needs.
        is_regression = raw_datasets["train"].features["label"].dtype in ["float32", "float64"]
        if is_regression:
            num_labels = 1
        else:
            # A useful fast method:
            # https://huggingface.co/docs/datasets/package_reference/main_classes.html#datasets.Dataset.unique
            label_list = raw_datasets["train"].unique("label")
            label_list.sort()  # Let's sort it for determinism
            num_labels = len(label_list)

    # Load pretrained model and tokenizer
    #
    # In distributed training, the .from_pretrained methods guarantee that only one local process can concurrently
    # download model & vocab.
    config = AutoConfig.from_pretrained(
        model_args.config_name if model_args.config_name else model_args.model_name_or_path,
        num_labels=num_labels,
        finetuning_task=data_args.task_name,
        cache_dir=model_args.cache_dir,
        revision=model_args.model_revision,
        use_auth_token=True if model_args.use_auth_token else None,
    )
    tokenizer = AutoTokenizer.from_pretrained(
        model_args.tokenizer_name if model_args.tokenizer_name else model_args.model_name_or_path,
        cache_dir=model_args.cache_dir,
        use_fast=model_args.use_fast_tokenizer,
        revision=model_args.model_revision,
        use_auth_token=True if model_args.use_auth_token else None,
    )
    model = AutoModelForSequenceClassification.from_pretrained(
        model_args.model_name_or_path,
        from_tf=bool(".ckpt" in model_args.model_name_or_path),
        config=config,
        cache_dir=model_args.cache_dir,
        revision=model_args.model_revision,
        use_auth_token=True if model_args.use_auth_token else None,
    )

    # Preprocessing the raw_datasets
    if data_args.task_name is not None:
        sentence1_key, sentence2_key = task_to_keys[data_args.task_name]
    else:
        # Again, we try to have some nice defaults but don't hesitate to tweak to your use case.
        non_label_column_names = [name for name in raw_datasets["train"].column_names if name != "label"]
        if "sentence1" in non_label_column_names and "sentence2" in non_label_column_names:
            sentence1_key, sentence2_key = "sentence1", "sentence2"
        else:
            if len(non_label_column_names) >= 2:
                sentence1_key, sentence2_key = non_label_column_names[:2]
            else:
                sentence1_key, sentence2_key = non_label_column_names[0], None

    # Padding strategy
    if data_args.pad_to_max_length:
        padding = "max_length"
    else:
        # We will pad later, dynamically at batch creation, to the max sequence length in each batch
        padding = False

    # Some models have set the order of the labels to use, so let's make sure we do use it.
    label_to_id = None
    if (
        model.config.label2id != PretrainedConfig(num_labels=num_labels).label2id
        and data_args.task_name is not None
        and not is_regression
    ):
        # Some have all caps in their config, some don't.
        label_name_to_id = {k.lower(): v for k, v in model.config.label2id.items()}
        if list(sorted(label_name_to_id.keys())) == list(sorted(label_list)):
            label_to_id = {i: int(label_name_to_id[label_list[i]]) for i in range(num_labels)}
        else:
            logger.warning(
                "Your model seems to have been trained with labels, but they don't match the dataset: ",
                f"model labels: {list(sorted(label_name_to_id.keys()))}, dataset labels: {list(sorted(label_list))}."
                "\nIgnoring the model labels as a result.",
            )
    elif data_args.task_name is None and not is_regression:
        label_to_id = {v: i for i, v in enumerate(label_list)}

    if label_to_id is not None:
        model.config.label2id = label_to_id
        model.config.id2label = {id: label for label, id in config.label2id.items()}

    if data_args.max_seq_length > tokenizer.model_max_length:
        logger.warning(
            f"The max_seq_length passed ({data_args.max_seq_length}) is larger than the maximum length for the"
            f"model ({tokenizer.model_max_length}). Using max_seq_length={tokenizer.model_max_length}."
        )
    max_seq_length = min(data_args.max_seq_length, tokenizer.model_max_length)

    def preprocess_function(examples, tokenizer=tokenizer):
        # Tokenize the texts
        args = (
            (examples[sentence1_key],) if sentence2_key is None else (examples[sentence1_key], examples[sentence2_key])
        )
        result = tokenizer(*args, padding=padding, max_length=max_seq_length, truncation=True)

        # Map labels to IDs (not necessary for GLUE tasks)
        if label_to_id is not None and "label" in examples:
            result["label"] = [(label_to_id[l] if l != -1 else -1) for l in examples["label"]]
        return result

    with training_args.main_process_first(desc="dataset map pre-processing"):
        processed_datasets = raw_datasets.map(
            preprocess_function, batched=True, load_from_cache_file=not data_args.overwrite_cache
        )
    if training_args.do_train:
        if "train" not in processed_datasets:
            raise ValueError("--do_train requires a train dataset")
        train_dataset = processed_datasets["train"]
        if data_args.max_train_samples is not None:
            train_dataset = train_dataset.select(range(data_args.max_train_samples))

    if training_args.do_eval:
        if "validation" not in processed_datasets and "validation_matched" not in processed_datasets:
            raise ValueError("--do_eval requires a validation dataset")
        eval_dataset = processed_datasets["validation_matched" if data_args.task_name == "mnli" else "validation"]
        if data_args.max_eval_samples is not None:
            eval_dataset = eval_dataset.select(range(data_args.max_eval_samples))

    # Log a few random samples from the training set:
    if training_args.do_train:
        for index in random.sample(range(len(train_dataset)), 3):
            logger.info(f"Sample {index} of the training set: {train_dataset[index]}.")

    # Get the metric function
    if data_args.task_name is not None:
        metric = load_metric("glue", data_args.task_name)
    else:
        metric = load_metric("accuracy")

    # You can define your custom compute_metrics function. It takes an `EvalPrediction` object (a namedtuple with a
    # predictions and label_ids field) and has to return a dictionary string to float.
    def compute_metrics(p: EvalPrediction):
        preds = p.predictions[0] if isinstance(p.predictions, tuple) else p.predictions
        preds = np.squeeze(preds) if is_regression else np.argmax(preds, axis=1)
        if data_args.task_name is not None:
            result = metric.compute(predictions=preds, references=p.label_ids)
            if len(result) > 1:
                result["combined_score"] = np.mean(list(result.values())).item()
            return result
        elif is_regression:
            return {"mse": ((preds - p.label_ids) ** 2).mean().item()}
        else:
            return {"accuracy": (preds == p.label_ids).astype(np.float32).mean().item()}

    # Data collator will default to DataCollatorWithPadding, so we change it if we already did the padding.
    if data_args.pad_to_max_length:
        data_collator = default_data_collator
    elif training_args.fp16:
        data_collator = DataCollatorWithPadding(tokenizer, pad_to_multiple_of=8)
    else:
        data_collator = None
        
    if optim_args.distillation:
        teacher_config = AutoConfig.from_pretrained(optim_args.teacher_model_name_or_path, \
                            num_labels=num_labels, finetuning_task=data_args.task_name)
        teacher_tokenizer = AutoTokenizer.from_pretrained(optim_args.teacher_model_name_or_path, \
                            use_fast=model_args.use_fast_tokenizer)
        assert teacher_tokenizer.vocab == tokenizer.vocab, \
                'teacher model and student model should have same tokenizer.'
        teacher_model = AutoModelForSequenceClassification.from_pretrained(
            optim_args.teacher_model_name_or_path,
            from_tf=bool(".ckpt" in optim_args.teacher_model_name_or_path),
            config=teacher_config,
        )
        teacher_model.to(training_args.device)
        
        # prepare datasets for teacher model
        teacher_processed_datasets = raw_datasets.map(
            functools.partial(preprocess_function, tokenizer=teacher_tokenizer), 
            batched=True, remove_columns=raw_datasets["train"].column_names
        )
        teacher_train_dataset = teacher_processed_datasets["train"]
        if data_args.max_train_samples is not None:
            teacher_train_dataset = teacher_train_dataset.select(range(data_args.max_train_samples))
        teacher_eval_dataset = teacher_processed_datasets["validation_matched" \
                                    if data_args.task_name == "mnli" else "validation"]
        if data_args.max_eval_samples is not None:
            teacher_eval_dataset = teacher_eval_dataset.select(range(data_args.max_eval_samples))
        assert train_dataset.num_rows == teacher_train_dataset.num_rows and \
            eval_dataset.num_rows == teacher_eval_dataset.num_rows, \
            "Length of train or evaluation dataset of teacher doesnot match that of student."
            
        # get logits of teacher model
        if optim_args.loss_weights[1] > 0:
            def get_logits(teacher_model, train_dataset, teacher_train_dataset):
                logger.info("***** Getting logits of teacher model *****")
                logger.info(f"  Num examples = {len(train_dataset) }")
                teacher_model.eval()
                npy_file = os.path.join(os.path.dirname(os.path.abspath(__file__)),
                    '{}.{}.npy'.format(data_args.task_name, 
                                       optim_args.teacher_model_name_or_path.replace('/', '.')))
                if os.path.exists(npy_file):
                    teacher_logits = [x for x in np.load(npy_file)]
                else:
                    train_dataloader = DataLoader(teacher_train_dataset, 
                                                  collate_fn=data_collator, \
                                                  batch_size=training_args.per_device_eval_batch_size)
                    train_dataloader = tqdm(train_dataloader, desc="Evaluating")
                    teacher_logits = []
                    for step, batch in enumerate(train_dataloader):
                        dict_tensor_to_model_device(batch, teacher_model)
                        outputs = teacher_model(**batch)
                        teacher_logits += [x for x in outputs['logits'].cpu().numpy()]
                    np.save(npy_file, np.array(teacher_logits))
                return train_dataset.add_column('teacher_logits', teacher_logits)
            with torch.no_grad():
                train_dataset = get_logits(teacher_model, train_dataset, teacher_train_dataset)
                
        para_counter = lambda model:sum(p.numel() for p in model.parameters())
        logger.info("***** Number of teacher model parameters: {:.2f}M *****".format(\
                    para_counter(teacher_model)/10**6))
        logger.info("***** Number of student model parameters: {:.2f}M *****".format(\
                    para_counter(model)/10**6))

    # Initialize our Trainer
    trainer = IncTrainer(
        model=model,
        args=training_args,
        train_dataset=train_dataset if training_args.do_train else None,
        eval_dataset=eval_dataset if training_args.do_eval else None,
        compute_metrics=compute_metrics,
        tokenizer=tokenizer,
        data_collator=data_collator,
    )

    eval_dataloader = trainer.get_eval_dataloader()
    it = iter(eval_dataloader)
    try:
        input_names = next(it).keys()
    except StopIteration:
        input_names = None
        logger.warning(
            "Unable to determine the names of the inputs of the model to trace, input_names is set to None and "
            "model.dummy_inputs().keys() will be used instead."
        )

    resume_from_checkpoint = training_args.resume_from_checkpoint
    metric_name = (
        optim_args.tune_metric
        if optim_args.tune_metric is not None
        else "eval_"
        + (
            "pearson"
            if data_args.task_name == "stsb"
            else "matthews_correlation"
            if data_args.task_name == "cola"
            else "accuracy"
        )
    )

    def take_eval_steps(model, trainer, metric_name, save_metrics=False):
        trainer.model = model
        metrics = trainer.evaluate()
        if save_metrics:
            trainer.save_metrics("eval", metrics)
        logger.info("{}: {}".format(metric_name, metrics.get(metric_name)))
        logger.info("Throughput: {} samples/sec".format(metrics.get("eval_samples_per_second")))
        return metrics.get(metric_name)

    def eval_func(model):
        return take_eval_steps(model, trainer, metric_name)

    def take_train_steps(model, trainer, resume_from_checkpoint, last_checkpoint):
        trainer.model_wrapped = model
        trainer.model = model
        checkpoint = None
        if resume_from_checkpoint is not None:
            checkpoint = resume_from_checkpoint
        elif last_checkpoint is not None:
            checkpoint = last_checkpoint
<<<<<<< HEAD
        train_result = trainer.train(agent, resume_from_checkpoint=checkpoint)
=======
        train_result = trainer.train(pruner, resume_from_checkpoint=checkpoint)
>>>>>>> 27c48f9b
        metrics = train_result.metrics
        trainer.save_model()  # Saves the tokenizer too for easy upload
        trainer.log_metrics("train", metrics)
        trainer.save_metrics("train", metrics)
        trainer.save_state()

    def train_func(model):
        return take_train_steps(model, trainer, resume_from_checkpoint, last_checkpoint)

    quantizer = None
    pruner = None

    if not optim_args.quantize and not optim_args.prune:
        raise ValueError("quantize and prune are both set to False.")

    result_baseline_model = take_eval_steps(model, trainer, metric_name)

    default_config = os.path.join(os.path.abspath(os.path.join(__file__, os.path.pardir, os.path.pardir)), "config")

    if optim_args.quantize:

        from optimum.intel.neural_compressor import IncQuantizationConfig, IncQuantizationMode, IncQuantizer

        if not training_args.do_eval:
            raise ValueError("do_eval must be set to True for quantization.")

        q8_config = IncQuantizationConfig.from_pretrained(
            optim_args.quantization_config if optim_args.quantization_config is not None else default_config,
            config_file_name="quantization.yml",
            cache_dir=model_args.cache_dir,
        )

        # Set metric tolerance if specified
        if optim_args.perf_tol is not None:
            q8_config.set_tolerance(optim_args.perf_tol)

        # Set quantization approach if specified
        if optim_args.quantization_approach is not None:
            supported_approach = {"static", "dynamic", "aware_training"}
            if optim_args.quantization_approach not in supported_approach:
                raise ValueError(
                    "Unknown quantization approach. Supported approach are " + ", ".join(supported_approach)
                )
            quant_approach = getattr(IncQuantizationMode, optim_args.quantization_approach.upper()).value
            q8_config.set_config("quantization.approach", quant_approach)

        # torch FX used for post-training quantization and quantization aware training
        # dynamic quantization will be added when torch FX is more mature
        if q8_config.get_config("quantization.approach") != IncQuantizationMode.DYNAMIC.value:
            from transformers.utils.fx import symbolic_trace

            if not training_args.do_train:
                raise ValueError("do_train must be set to True for static and aware training quantization.")

            # TODO : Remove when dynamic axes support
            if (
                not training_args.dataloader_drop_last
                and eval_dataset.shape[0] % training_args.per_device_eval_batch_size != 0
            ):
                raise ValueError(
                    "The number of samples of the dataset is not a multiple of the batch size."
                    "Use --dataloader_drop_last to overcome."
                )

            q8_config.set_config("model.framework", "pytorch_fx")
            model.config.save_pretrained(training_args.output_dir)
            model = symbolic_trace(
                model,
                input_names=input_names,
                batch_size=training_args.per_device_eval_batch_size,
                sequence_length=max_seq_length,
            )

        calib_dataloader = trainer.get_train_dataloader()
        inc_quantizer = IncQuantizer(
            model, q8_config, eval_func=eval_func, train_func=train_func, calib_dataloader=calib_dataloader
        )
        quantizer = inc_quantizer.fit()

    if optim_args.prune:

        from optimum.intel.neural_compressor import IncPruner, IncPruningConfig

        if not training_args.do_train:
            raise ValueError("do_train must be set to True for pruning.")

        pruning_config = IncPruningConfig.from_pretrained(
            optim_args.pruning_config if optim_args.pruning_config is not None else default_config,
            config_file_name="prune.yml",
            cache_dir=model_args.cache_dir,
        )

        # Set targeted sparsity if specified
        if optim_args.target_sparsity is not None:
            pruning_config.set_config(
                "pruning.approach.weight_compression.target_sparsity", optim_args.target_sparsity
            )

        pruning_start_epoch = pruning_config.get_config("pruning.approach.weight_compression.start_epoch")
        pruning_end_epoch = pruning_config.get_config("pruning.approach.weight_compression.end_epoch")

        if pruning_start_epoch > training_args.num_train_epochs - 1:
            logger.warning(
                f"Pruning end epoch {pruning_start_epoch} is higher than the total number of training epoch "
                f"{training_args.num_train_epochs}. No pruning will be applied."
            )

        if pruning_end_epoch > training_args.num_train_epochs - 1:
            logger.warning(
                f"Pruning end epoch {pruning_end_epoch} is higher than the total number of training epoch "
                f"{training_args.num_train_epochs}. The target sparsity will not be reached."
            )

        inc_pruner = IncPruner(model, pruning_config, eval_func=eval_func, train_func=train_func)

        # Creation Pruning object used for IncTrainer training loop
        pruner = inc_pruner.fit()

    from neural_compressor.experimental import common
    from neural_compressor.experimental.scheduler import Scheduler

    scheduler = Scheduler()
    scheduler.model = common.Model(model)

<<<<<<< HEAD
    agent = prune
    if optim_args.one_shot_optimization:
        criterion = None
        if optim_args.distillation:
            from neural_compressor.experimental.common.criterion import PyTorchKnowledgeDistillationLoss
            criterion = PyTorchKnowledgeDistillationLoss(
                                    temperature=optim_args.temperature,
                                    loss_types=optim_args.loss_types,
                                    loss_weights=optim_args.loss_weights)
            criterion.teacher_model = teacher_model
        if optim_args.quantize:
            agent = scheduler.combine(*[prune, quantizer])
            agent.train_func = train_func
            agent.eval_func = eval_func
            print(agent)
        if criterion:
            agent.criterion = criterion
        scheduler.append(agent)
    else:
        if prune is not None:
            scheduler.append(prune)
=======
    if pruner is not None:
        scheduler.append(pruner)
>>>>>>> 27c48f9b

        if quantizer is not None:
            scheduler.append(quantizer)

    opt_model = scheduler()

    _, sparsity = opt_model.report_sparsity()
    result_opt_model = take_eval_steps(opt_model.model, trainer, metric_name, save_metrics=True)

    trainer.save_model(training_args.output_dir)
    with open(os.path.join(training_args.output_dir, CONFIG_NAME), "w") as f:
        yaml.dump(opt_model.tune_cfg, f, default_flow_style=False)

    logger.info(
        f"Optimized model with final sparsity of {sparsity} and {metric_name} of {result_opt_model} saved to: "
        f"{training_args.output_dir}. Original model had an {metric_name} of {result_baseline_model}"
    )

    if optim_args.quantize and optim_args.verify_loading:
        from optimum.intel.neural_compressor.quantization import IncQuantizedModelForSequenceClassification

        # Load the model obtained after Intel Neural Compressor (INC) quantization
        loaded_model = IncQuantizedModelForSequenceClassification.from_pretrained(
            training_args.output_dir,
            input_names=input_names,
            batch_size=training_args.per_device_eval_batch_size,
            sequence_length=max_seq_length,
        )
        loaded_model.eval()
        result_loaded_model = take_eval_steps(loaded_model, trainer, metric_name)

        if result_loaded_model != result_opt_model:
            raise ValueError("The quantized model was not successfully loaded.")
        else:
            logger.info(f"The quantized model was successfully loaded.")


def _mp_fn(index):
    # For xla_spawn (TPUs)
    main()


if __name__ == "__main__":
    main()<|MERGE_RESOLUTION|>--- conflicted
+++ resolved
@@ -653,11 +653,7 @@
             checkpoint = resume_from_checkpoint
         elif last_checkpoint is not None:
             checkpoint = last_checkpoint
-<<<<<<< HEAD
         train_result = trainer.train(agent, resume_from_checkpoint=checkpoint)
-=======
-        train_result = trainer.train(pruner, resume_from_checkpoint=checkpoint)
->>>>>>> 27c48f9b
         metrics = train_result.metrics
         trainer.save_model()  # Saves the tokenizer too for easy upload
         trainer.log_metrics("train", metrics)
@@ -782,8 +778,7 @@
     scheduler = Scheduler()
     scheduler.model = common.Model(model)
 
-<<<<<<< HEAD
-    agent = prune
+    agent = pruner
     if optim_args.one_shot_optimization:
         criterion = None
         if optim_args.distillation:
@@ -794,7 +789,7 @@
                                     loss_weights=optim_args.loss_weights)
             criterion.teacher_model = teacher_model
         if optim_args.quantize:
-            agent = scheduler.combine(*[prune, quantizer])
+            agent = scheduler.combine(*[pruner, quantizer])
             agent.train_func = train_func
             agent.eval_func = eval_func
             print(agent)
@@ -802,12 +797,8 @@
             agent.criterion = criterion
         scheduler.append(agent)
     else:
-        if prune is not None:
-            scheduler.append(prune)
-=======
-    if pruner is not None:
-        scheduler.append(pruner)
->>>>>>> 27c48f9b
+        if pruner is not None:
+            scheduler.append(pruner)
 
         if quantizer is not None:
             scheduler.append(quantizer)
